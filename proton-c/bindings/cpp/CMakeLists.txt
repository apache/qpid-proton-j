#
# Licensed to the Apache Software Foundation (ASF) under one
# or more contributor license agreements.  See the NOTICE file
# distributed with this work for additional information
# regarding copyright ownership.  The ASF licenses this file
# to you under the Apache License, Version 2.0 (the
# "License"); you may not use this file except in compliance
# with the License.  You may obtain a copy of the License at
#
#   http://www.apache.org/licenses/LICENSE-2.0
#
# Unless required by applicable law or agreed to in writing,
# software distributed under the License is distributed on an
# "AS IS" BASIS, WITHOUT WARRANTIES OR CONDITIONS OF ANY
# KIND, either express or implied.  See the License for the
# specific language governing permissions and limitations
# under the License.
#

include(${CMAKE_SOURCE_DIR}/cpp.cmake) # Compiler checks

include_directories(
  "${CMAKE_SOURCE_DIR}/proton-c/include"
  "${CMAKE_CURRENT_SOURCE_DIR}/include"
  "${CMAKE_CURRENT_SOURCE_DIR}/src")

set(qpid-proton-cpp-source
  src/acceptor.cpp
  src/scalar.cpp
<<<<<<< HEAD
=======
  src/blocking_connection.cpp
  src/blocking_connection_impl.cpp
  src/blocking_fetcher.cpp
  src/blocking_link.cpp
  src/blocking_receiver.cpp
  src/blocking_sender.cpp
  src/condition.cpp
>>>>>>> 1bcfe660
  src/connection.cpp
  src/connection_options.cpp
  src/connector.cpp
  src/container.cpp
  src/container_impl.cpp
  src/contexts.cpp
  src/data.cpp
  src/decoder.cpp
  src/delivery.cpp
  src/duration.cpp
  src/encoder.cpp
  src/endpoint.cpp
  src/connection_engine.cpp
  src/error.cpp
  src/event.cpp
  src/id_generator.cpp
  src/link.cpp
  src/link_options.cpp
  src/message.cpp
  src/messaging_adapter.cpp
  src/messaging_event.cpp
  src/handler.cpp
  src/object.cpp
  src/proton_bits.cpp
  src/proton_event.cpp
  src/proton_handler.cpp
  src/reactor.cpp
  src/receiver.cpp
  src/reconnect_timer.cpp
  src/sasl.cpp
  src/sender.cpp
  src/session.cpp
  src/ssl.cpp
  src/ssl_domain.cpp
  src/task.cpp
  src/terminus.cpp
  src/transport.cpp
  src/types.cpp
  src/url.cpp
  src/uuid.cpp
  src/value.cpp
  )

if(MSVC)
  list(APPEND qpid-proton-cpp-source src/windows/io.cpp)
else(MSVC)
  list(APPEND qpid-proton-cpp-source src/posix/io.cpp)
endif(MSVC)

set_source_files_properties (
  ${qpid-proton-cpp-source}
  PROPERTIES
  COMPILE_FLAGS "${CXX_WARNING_FLAGS}"
  )

add_library(qpid-proton-cpp SHARED ${qpid-proton-cpp-source})

target_link_libraries (qpid-proton-cpp ${PLATFORM_LIBS} qpid-proton)

set_target_properties (
  qpid-proton-cpp
  PROPERTIES
  LINKER_LANGUAGE CXX
  VERSION   "${PN_LIB_SOMAJOR}.${PN_LIB_SOMINOR}"
  SOVERSION "${PN_LIB_SOMAJOR}"
  LINK_FLAGS "${CATCH_UNDEFINED}"
  )

## Install

install(TARGETS qpid-proton-cpp
  EXPORT  proton
  ARCHIVE DESTINATION ${LIB_INSTALL_DIR}
  LIBRARY DESTINATION ${LIB_INSTALL_DIR})

# Install windows qpid-proton-cpp pdb files
if (MSVC)
  install(FILES ${CMAKE_CURRENT_BINARY_DIR}/Debug/qpid-proton${CMAKE_DEBUG_POSTFIX}.pdb
    DESTINATION bin
    CONFIGURATIONS Debug
    OPTIONAL)
  install(FILES ${CMAKE_CURRENT_BINARY_DIR}/RelWithDebInfo/qpid-proton.pdb
    DESTINATION bin
    CONFIGURATIONS RelWithDebInfo
    OPTIONAL)
endif (MSVC)

# Install header files
file(GLOB headers "include/proton/*.hpp")
install (FILES ${headers} DESTINATION ${INCLUDE_INSTALL_DIR}/proton)

add_subdirectory(docs)
add_subdirectory(${CMAKE_SOURCE_DIR}/tests/tools/apps/cpp ${CMAKE_BINARY_DIR}/tests/tools/apps/cpp)

# Pkg config file
configure_file(
  ${CMAKE_CURRENT_SOURCE_DIR}/libqpid-proton-cpp.pc.in
  ${CMAKE_CURRENT_BINARY_DIR}/libqpid-proton-cpp.pc @ONLY)
install (FILES
  ${CMAKE_CURRENT_BINARY_DIR}/libqpid-proton-cpp.pc
  DESTINATION ${LIB_INSTALL_DIR}/pkgconfig)

if (DEFINED CMAKE_IMPORT_LIBRARY_PREFIX)
set(PROTONCPPLIB ${CMAKE_IMPORT_LIBRARY_PREFIX}qpid-proton-cpp${CMAKE_IMPORT_LIBRARY_SUFFIX})
set(PROTONCPPLIBDEBUG ${CMAKE_IMPORT_LIBRARY_PREFIX}qpid-proton-cpp${CMAKE_DEBUG_POSTFIX}${CMAKE_IMPORT_LIBRARY_SUFFIX})
else ()
set(PROTONCPPLIB ${CMAKE_SHARED_LIBRARY_PREFIX}qpid-proton-cpp${CMAKE_SHARED_LIBRARY_SUFFIX})
set(PROTONCPPLIBDEBUG ${CMAKE_SHARED_LIBRARY_PREFIX}qpid-proton-cpp${CMAKE_DEBUG_POSTFIX}${CMAKE_SHARED_LIBRARY_SUFFIX})
endif ()

configure_file(
  ${CMAKE_CURRENT_SOURCE_DIR}/ProtonCppConfig.cmake.in
  ${CMAKE_CURRENT_BINARY_DIR}/ProtonCppConfig.cmake @ONLY)
configure_file(
  ${CMAKE_CURRENT_SOURCE_DIR}/ProtonCppConfigVersion.cmake.in
  ${CMAKE_CURRENT_BINARY_DIR}/ProtonCppConfigVersion.cmake @ONLY)
install (FILES
  ${CMAKE_CURRENT_BINARY_DIR}/ProtonCppConfig.cmake
  ${CMAKE_CURRENT_BINARY_DIR}/ProtonCppConfigVersion.cmake
  DESTINATION ${LIB_INSTALL_DIR}/cmake/ProtonCpp)

## Test
if (ENABLE_VALGRIND AND VALGRIND_EXE)
  set(memcheck-cmd ${VALGRIND_EXE} --error-exitcode=42 --quiet --leak-check=full --trace-children=yes)
endif ()

macro(add_cpp_test test)
  add_executable (${test} src/${test}.cpp)
  target_link_libraries (${test} qpid-proton qpid-proton-cpp)
  if (CMAKE_SYSTEM_NAME STREQUAL Windows)
    add_test (NAME cpp_${test}
      COMMAND ${env_py}
      "PATH=$<TARGET_FILE_DIR:qpid-proton>"
      $<TARGET_FILE:${test}> ${ARGN})
  else ()
    add_test (NAME cpp_${test} COMMAND ${memcheck-cmd} ${CMAKE_CURRENT_BINARY_DIR}/${test} ${ARGN})
  endif ()
endmacro(add_cpp_test)

add_cpp_test(interop_test ${CMAKE_SOURCE_DIR}/tests)
add_cpp_test(message_test)
add_cpp_test(value_test)
add_cpp_test(scalar_test)
add_cpp_test(engine_test)<|MERGE_RESOLUTION|>--- conflicted
+++ resolved
@@ -27,16 +27,7 @@
 set(qpid-proton-cpp-source
   src/acceptor.cpp
   src/scalar.cpp
-<<<<<<< HEAD
-=======
-  src/blocking_connection.cpp
-  src/blocking_connection_impl.cpp
-  src/blocking_fetcher.cpp
-  src/blocking_link.cpp
-  src/blocking_receiver.cpp
-  src/blocking_sender.cpp
   src/condition.cpp
->>>>>>> 1bcfe660
   src/connection.cpp
   src/connection_options.cpp
   src/connector.cpp
