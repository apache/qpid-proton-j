--- conflicted
+++ resolved
@@ -24,8 +24,6 @@
 #include "engine/engine-internal.h"
 #include "platform.h"
 #include "util.h"
-<<<<<<< HEAD
-=======
 
 // openssl on windows expects the user to have already included
 // winsock.h
@@ -42,7 +40,6 @@
 #include <Ws2tcpip.h>
 #endif
 
->>>>>>> 1781b4e9
 
 #include <openssl/ssl.h>
 #include <openssl/dh.h>
@@ -77,18 +74,6 @@
   // session cache
   pn_ssl_session_t *ssn_cache_head;
   pn_ssl_session_t *ssn_cache_tail;
-<<<<<<< HEAD
-
-  int   ref_count;
-  pn_ssl_mode_t mode;
-  pn_ssl_verify_mode_t verify_mode;
-
-  bool has_ca_db;       // true when CA database configured
-  bool has_certificate; // true when certificate configured
-  bool allow_unsecured;
-};
-=======
->>>>>>> 1781b4e9
 
   int   ref_count;
   pn_ssl_mode_t mode;
@@ -233,14 +218,8 @@
   if (ssl_err) {
     ERR_error_string_n( ssl_err, buf, sizeof(buf) );
   }
-<<<<<<< HEAD
-  _log_ssl_error(NULL);    // spit out any remaining errors to the log file
-  pni_close_tail(ssl->transport);
-  pn_do_error(ssl->transport, "amqp:connection:framing-error", "SSL Failure: %s", buf);
-=======
   ssl_log_flush(transport);    // spit out any remaining errors to the log file
   pn_do_error(transport, "amqp:connection:framing-error", "SSL Failure: %s", buf);
->>>>>>> 1781b4e9
   return PN_EOS;
 }
 
@@ -878,13 +857,8 @@
 // SSL socket and pass it to the application.
 static ssize_t process_input_ssl( pn_transport_t *transport, unsigned int layer, const char *input_data, size_t available)
 {
-<<<<<<< HEAD
-  pn_ssl_t *ssl = (pn_ssl_t *)io_layer->context;
-  if (ssl->ssl == NULL && init_ssl_socket(ssl)) return PN_EOS;
-=======
   pni_ssl_t *ssl = transport->ssl;
   if (ssl->ssl == NULL && init_ssl_socket(transport, ssl)) return PN_EOS;
->>>>>>> 1781b4e9
 
   ssl_log( transport, "process_input_ssl( data size=%d )",available );
 
@@ -955,12 +929,7 @@
 
     if (!ssl->app_input_closed) {
       if (ssl->in_count > 0 || ssl->ssl_closed) {  /* if ssl_closed, send 0 count */
-<<<<<<< HEAD
-        pn_io_layer_t *io_next = ssl->io_layer->next;
-        ssize_t consumed = io_next->process_input( io_next, ssl->inbuf, ssl->in_count);
-=======
         ssize_t consumed = transport->io_layers[layer+1]->process_input(transport, layer+1, ssl->inbuf, ssl->in_count);
->>>>>>> 1781b4e9
         if (consumed > 0) {
           ssl->in_count -= consumed;
           if (ssl->in_count)
@@ -1034,15 +1003,9 @@
 
 static ssize_t process_output_ssl( pn_transport_t *transport, unsigned int layer, char *buffer, size_t max_len)
 {
-<<<<<<< HEAD
-  pn_ssl_t *ssl = (pn_ssl_t *)io_layer->context;
-  if (!ssl) return PN_EOS;
-  if (ssl->ssl == NULL && init_ssl_socket(ssl)) return PN_EOS;
-=======
   pni_ssl_t *ssl = transport->ssl;
   if (!ssl) return PN_EOS;
   if (ssl->ssl == NULL && init_ssl_socket(transport, ssl)) return PN_EOS;
->>>>>>> 1781b4e9
 
   ssize_t written = 0;
   bool work_pending;
